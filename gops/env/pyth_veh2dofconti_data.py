#  Copyright (c). All Rights Reserved.
#  General Optimal control Problem Solver (GOPS)
#  Intelligent Driving Lab(iDLab), Tsinghua University
#
#  Creator: iDLab
#  Description: Vehicle 3DOF Model
#  Update Date: 2021-05-55, Congsheng Zhang: create environment


from gym import spaces
import gym
from gym.utils import seeding
<<<<<<< HEAD
from gops.env.pyth_veh2dofconti_model import Veh2dofcontiModel
from gym.wrappers.time_limit import TimeLimit
from typing import Callable, Dict, List
=======
from gops.env.pyth_veh2dofconti_model import VehicleDynamics, Veh2dofcontiModel
>>>>>>> b67f186b
import numpy as np
import torch


class VehicleDynamics(object):
    def __init__(self):
        self.vehicle_params = dict(C_f=-128915.5,  # front wheel cornering stiffness [N/rad]
                                   C_r=-85943.6,  # rear wheel cornering stiffness [N/rad]
                                   a=1.06,  # distance from CG to front axle [m]
                                   b=1.85,  # distance from CG to rear axle [m]
                                   mass=1412.,  # mass [kg]
                                   I_z=1536.7,  # Polar moment of inertia at CG [kg*m^2]
                                   miu=1.0,  # tire-road friction coefficient
                                   g=9.81,  # acceleration of gravity [m/s^2]
                                   v_x=20.)
        a, b, mass, g = self.vehicle_params['a'], self.vehicle_params['b'], \
                        self.vehicle_params['mass'], self.vehicle_params['g']
        F_zf, F_zr = b * mass * g / (a + b), a * mass * g / (a + b)
        self.vehicle_params.update(dict(F_zf=F_zf,
                                        F_zr=F_zr))
        self.path = ReferencePath()

    def f_xu(self, states, actions, tau):
        v_y, r, delta_y, delta_phi = states[0], states[1], states[2], states[3]
        v_x = torch.tensor(self.vehicle_params['v_x'], dtype=torch.float32)
        steer = actions[0]
        C_f = torch.tensor(self.vehicle_params['C_f'], dtype=torch.float32)
        C_r = torch.tensor(self.vehicle_params['C_r'], dtype=torch.float32)
        a = torch.tensor(self.vehicle_params['a'], dtype=torch.float32)
        b = torch.tensor(self.vehicle_params['b'], dtype=torch.float32)
        mass = torch.tensor(self.vehicle_params['mass'], dtype=torch.float32)
        I_z = torch.tensor(self.vehicle_params['I_z'], dtype=torch.float32)
        next_state = [(mass * v_y * v_x + tau * (
                              a * C_f - b * C_r) * r - tau * C_f * steer * v_x - tau * mass * torch.square(
                          v_x) * r) / (mass * v_x - tau * (C_f + C_r)),
                      (-I_z * r * v_x - tau * (a * C_f - b * C_r) * v_y + tau * a * C_f * steer * v_x) / (
                              tau * (torch.square(a) * C_f + torch.square(b) * C_r) - I_z * v_x),
                      delta_y + tau * (v_x * torch.sin(delta_phi) + v_y * torch.cos(delta_phi)),
                      delta_phi + tau * r
                      ]
        return torch.stack(next_state, 0)

    # def _get_obs(self, veh_states):
    #     v_ys, rs, delta_ys, delta_phis = veh_states[:, 0], veh_states[:, 1], veh_states[:, 2], veh_states[:, 3]
    #     lists_to_stack = [v_ys, rs, delta_ys, delta_phis]
    #     return torch.stack(lists_to_stack, 1)
    #
    # def _get_state(self, obses):
    #     v_ys, rs, delta_ys, delta_phis = obses[:, 0], obses[:, 1], obses[:, 2], obses[:, 3]
    #     lists_to_stack = [v_ys, rs, delta_ys, delta_phis]
    #     return torch.stack(lists_to_stack, 1)

    def prediction(self, x_1, u_1, frequency):
        x_next = self.f_xu(x_1, u_1, 1 / frequency)
        return x_next

    def simulation(self, states, full_states, actions, base_freq):
        states = self.prediction(states, actions, base_freq)
        states = states.numpy()
        # v_ys, rs, delta_ys, delta_phis = states[:, 0], states[:, 1], states[:, 2], states[:, 3]
        v_ys, rs, phis = full_states[0], full_states[1], full_states[3]
        v_xs = 20.
        full_states[3] += rs / base_freq
        full_states[2] += (v_xs * np.sin(phis) + v_ys * np.cos(phis)) / base_freq
        full_states[-1] += (v_xs * np.cos(phis) - v_ys * np.sin(phis)) / base_freq
        full_states[0:2] = states[0:2].copy()
        path_y, path_phi = self.path.compute_path_y(full_states[-1]), \
                           self.path.compute_path_phi(full_states[-1])
        states[3] = full_states[3] - path_phi
        states[2] = full_states[2] - path_y
        if full_states[3] > np.pi:
            full_states[3] = full_states[3] - 2 * np.pi
        if full_states[3] <= -np.pi:
            full_states[3] = full_states[3] + 2 * np.pi
        if full_states[-1] > self.path.period:
            full_states[-1] = full_states[-1] - self.path.period
        if full_states[-1] <= 0:
            full_states[-1] = full_states[-1] + self.path.period
        if states[3] > np.pi:
            states[3] = states[3] - 2 * np.pi
        if states[3] <= -np.pi:
            states[3] = states[3] + 2 * np.pi

        return states, full_states

    def compute_rewards(self, states, actions):  # obses and actions are tensors
        # veh_state = obs: v_xs, v_ys, rs, delta_ys, delta_phis, xs
        # veh_full_state: v_xs, v_ys, rs, ys, phis, xs
        v_ys, rs, delta_ys, delta_phis = states[0], states[1], states[2], \
                                                   states[3]
        steers = actions[0]
        devi_y = -torch.square(delta_ys)
        devi_phi = -torch.square(delta_phis)
        punish_yaw_rate = -torch.square(rs)
        punish_steer = -torch.square(steers)
        rewards = 0.4 * devi_y + 0.1 * devi_phi + 0.2 * punish_yaw_rate + 0.5 * punish_steer
        return rewards


class ReferencePath(object):
    def __init__(self):
        self.curve_list = [(7.5, 200., 0.), (2.5, 300., 0.), (-5., 400., 0.)]
        self.period = 1200.

    def compute_path_y(self, x):
        y = np.zeros_like(x, dtype=np.float32)
        for curve in self.curve_list:
            # 正弦的振幅，周期，平移
            # 这里是对3种正弦曲线进行了叠加。
            magnitude, T, shift = curve
            y += magnitude * np.sin((x - shift) * 2 * np.pi / T)
        return y

    def compute_path_phi(self, x):
        deriv = np.zeros_like(x, dtype=np.float32)
        for curve in self.curve_list:
            magnitude, T, shift = curve
            deriv += magnitude * 2 * np.pi / T * np.cos(
                (x - shift) * 2 * np.pi / T)
        return np.arctan(deriv)

    def compute_y(self, x, delta_y):
        y_ref = self.compute_path_y(x)
        return delta_y + y_ref

    def compute_delta_y(self, x, y):
        y_ref = self.compute_path_y(x)
        return y - y_ref

    def compute_phi(self, x, delta_phi):
        phi_ref = self.compute_path_phi(x)
        phi = delta_phi + phi_ref
        phi[phi > np.pi] -= 2 * np.pi
        phi[phi <= -np.pi] += 2 * np.pi
        return phi

    def compute_delta_phi(self, x, phi):
        phi_ref = self.compute_path_phi(x)
        delta_phi = phi - phi_ref
        delta_phi[delta_phi > np.pi] -= 2 * np.pi
        delta_phi[delta_phi <= -np.pi] += 2 * np.pi
        return delta_phi

class SimuVeh2dofconti(gym.Env,):
    def __init__(self, num_future_data=0, num_agent=1, **kwargs):
        self.vehicle_dynamics = VehicleDynamics()
        self.obs = None
        self.veh_state = None
        self.veh_full_state = None
        self.action = None
        self.num_agent = num_agent
        self.done = np.zeros((self.num_agent,), dtype=np.int)
        self.base_frequency = 10
        self.expected_vs = 20.
        self.observation_space = gym.spaces.Box(
            low=np.array([-np.inf] * (4)),
            high=np.array([np.inf] * (4)),
            dtype=np.float32)
        self.action_space = gym.spaces.Box(low=np.array([-1.2 * np.pi / 9]),
                                           high=np.array([1.2 * np.pi / 9]),
                                           dtype=np.float32)
        self.Max_step = 100
        self.cstep = 0

    def seed(self, seed=None):
        self.np_random, seed = seeding.np_random(seed)
        return [seed]

    def _get_obs(self, veh_state):
        v_ys, rs, delta_ys, delta_phis = veh_state[0], veh_state[1], veh_state[2], veh_state[3]
        lists_to_stack = [v_ys, rs, delta_ys, delta_phis]
        return np.stack(lists_to_stack, axis=0)

    def _get_state(self, obses):
        v_ys, rs, delta_ys, delta_phis = obses[0], obses[1], obses[2], obses[3]
        lists_to_stack = [v_ys, rs, delta_ys, delta_phis]
        return np.stack(lists_to_stack, axis=0)

    def reset(self, **kwargs):
        init_x = np.random.uniform(0, 600, (self.num_agent,)).astype(np.float32)
        init_delta_y = np.random.normal(0, 1, (self.num_agent,)).astype(np.float32)
        init_y = self.vehicle_dynamics.path.compute_y(init_x, init_delta_y)
        init_delta_phi = np.random.normal(0, np.pi / 9, (self.num_agent,)).astype(np.float32)
        init_phi = self.vehicle_dynamics.path.compute_phi(init_x, init_delta_phi)
        init_v_x = 20.
        beta = np.random.normal(0, 0.15, (self.num_agent,)).astype(np.float32)
        init_v_y = init_v_x * np.tan(beta)
        init_r = np.random.normal(0, 0.3, (self.num_agent,)).astype(np.float32)
        init_veh_full_state = np.stack([init_v_y, init_r, init_y, init_phi], 1)
        self.veh_full_state = np.stack([init_v_y, init_r, init_y, init_phi, init_x], 1)[0]
        self.veh_state = init_veh_full_state.copy()[0]
        path_y, path_phi = self.vehicle_dynamics.path.compute_path_y(init_x), \
                           self.vehicle_dynamics.path.compute_path_phi(init_x)
        self.veh_state[3] = self.veh_full_state[3] - path_phi
        self.veh_state[2] = self.veh_full_state[2] - path_y
        self.obs = self._get_obs(self.veh_state)
        self.cstep = 0
        return self.scale_obs(self.obs)

    def scale_obs(self, obs):
        obs_scale = [1., 2., 1., 2.4]
        v_ys, rs, delta_ys, delta_phis = obs[0], obs[1], obs[2], obs[3]
        lists_to_stack = [v_ys * obs_scale[0], rs * obs_scale[1],
                          delta_ys * obs_scale[2], delta_phis * obs_scale[3]]
        return lists_to_stack

    def step(self, action):  # think of action is in range [-1, 1]
        steer_norm = action
        action = steer_norm * 1.2 * np.pi / 9
        self.action = action
        veh_state_tensor = torch.Tensor(self.veh_state)
        action_tensor = torch.from_numpy(self.action.astype("float32"))
        reward = self.vehicle_dynamics.compute_rewards(veh_state_tensor, action_tensor).numpy()
        self.veh_state, self.veh_full_state = self.vehicle_dynamics.simulation(veh_state_tensor, self.veh_full_state, action_tensor,
                                             base_freq=self.base_frequency)
        self.done = self.judge_done(self.veh_state)
        if self.done:
            pass
        else:
            reward = reward + 1
        self.obs = self._get_obs(self.veh_state)
        info = {"TimeLimit.truncated": self.cstep > self.Max_step}
        self.cstep = self.cstep + 1
        return self.scale_obs(self.obs), reward, self.done, info

    def judge_done(self, veh_state):
        v_ys, rs, delta_ys, delta_phis = veh_state[0], veh_state[1], veh_state[2], \
                                                   veh_state[3]
        done = (np.abs(delta_ys) > 2)

        return done

    def close(self):
        pass

    def render(self, mode='human'):
        pass


def env_creator(**kwargs):
    """
    make env `pyth_veh2dofconti`
    """
    return SimuVeh2dofconti(**kwargs)

<<<<<<< HEAD
def unscale_obs(obs):
    obs_scale = [1., 2., 1., 2.4]
    v_ys, rs, delta_ys, delta_phis = obs[:, 0], obs[:, 1], obs[:, 2], obs[:, 3]
    lists_to_stack = [v_ys / obs_scale[0], rs / obs_scale[1],
                      delta_ys / obs_scale[2], delta_phis / obs_scale[3]]
    return torch.stack(lists_to_stack, 1)

if __name__=="__main__":
    sys.path.append(r"G:\项目文档\gops开发相关\gops\gops\algorithm")
    base_dir = r"G:\项目文档\gops开发相关\gops\results\FHADP\220907-162002"
    net_dir = os.path.join(base_dir, r"apprfunc\apprfunc_{}.pkl".format(1999))
    parser = argparse.ArgumentParser()
    ################################################
    # Key Parameters for users
    parser.add_argument("--env_id", type=str, default="pyth_veh2dofconti")
    parser.add_argument("--algorithm", type=str, default="FHADP")
    parser.add_argument("--pre_horizon", type=int, default=30)
    parser.add_argument("--enable_cuda", default=False, help="Enable CUDA")
    ################################################
    # 1. Parameters for environment
    parser.add_argument("--obsv_dim", type=int, default=4, help="dim(State)")
    parser.add_argument("--action_dim", type=int, default=1, help="dim(Action)")
    parser.add_argument("--action_high_limit", type=list, default=None)
    parser.add_argument("--action_low_limit", type=list, default=None)
    parser.add_argument(
        "--action_type", type=str, default="continu", help="Options: continu/discret"
    )
    parser.add_argument(
        "--is_render", type=bool, default=False, help="Draw environment animation"
    )
    parser.add_argument(
        "--is_adversary", type=bool, default=False, help="Adversary training"
    )
    ################################################
    # 2.1 Parameters of value approximate function
    parser.add_argument("--value_func_type", type=str, default="POLY")
    # 2.2 Parameters of policy approximate function
    parser.add_argument("--policy_func_name", type=str, default="DetermPolicy")
    parser.add_argument("--policy_func_type", type=str, default="MLP")
    parser.add_argument('--policy_degree', type=int, default=2)
    parser.add_argument("--policy_act_distribution", type=str, default="default")
    policy_func_type = parser.parse_known_args()[0].policy_func_type
    if policy_func_type == "POLY":
        pass
    if policy_func_type == "MLP":
        parser.add_argument("--policy_hidden_sizes", type=list, default=[256, 256])
        parser.add_argument("--policy_hidden_activation", type=str, default="elu")
        parser.add_argument("--policy_output_activation", type=str, default="linear")
    # 3. Parameters for RL algorithm
    parser.add_argument("--policy_learning_rate", type=float, default=1e-5)

    ################################################
    # 4. Parameters for trainer
    parser.add_argument("--trainer", type=str, default="off_serial_trainer")
    parser.add_argument("--max_iteration", type=int, default=5000)
    trainer_type = parser.parse_known_args()[0].trainer
    parser.add_argument("--ini_network_dir", type=str, default=None)

    if trainer_type == "off_serial_trainer":
        parser.add_argument("--buffer_name", type=str, default="replay_buffer")
        parser.add_argument("--buffer_warm_size", type=int, default=1000)
        parser.add_argument("--buffer_max_size", type=int, default=100000)
        parser.add_argument("--replay_batch_size", type=int, default=500)
        parser.add_argument("--sampler_sync_interval", type=int, default=1)
    ################################################
    # 5. Parameters for sampler
    parser.add_argument("--sampler_name", type=str, default="off_sampler")
    parser.add_argument("--sample_batch_size", type=int, default=256)
    parser.add_argument(
        "--noise_params",
        type=dict,
        default={
            "mean": np.array([0], dtype=np.float32),
            "std": np.array([0.2], dtype=np.float32),
        },
    )
    ################################################
    # 7. Parameters for evaluator
    parser.add_argument("--evaluator_name", type=str, default="evaluator")
    parser.add_argument("--num_eval_episode", type=int, default=10)
    parser.add_argument("--eval_interval", type=int, default=100)
    ################################################
    # 8. Data savings
    parser.add_argument("--save_folder", type=str, default=None)
    parser.add_argument("--apprfunc_save_interval", type=int, default=500)
    parser.add_argument("--log_save_interval", type=int, default=100)
    env = SimuVeh2dofconti()
    model = Veh2dofcontiModel()
    obs = env.reset()
    obs = torch.from_numpy(np.expand_dims(obs, axis=0).astype("float32"))
    args = vars(parser.parse_args())
    args = init_args(env, **args)
    alg_name = args["algorithm"]
    alg_file_name = alg_name.lower()
    file = __import__(alg_file_name)
    ApproxContainer = getattr(file, "ApproxContainer")
    networks = ApproxContainer(**args)
    networks.load_state_dict(torch.load(net_dir))
    v_x = []
    delta_phi = []
    delta_y = []
    x = []
    y_ref = []
    y = []
    phi = []
    reward_total = []
    # obs = torch.from_numpy(obs.astype("float32"))
    model.reset(unscale_obs(obs))
    for _ in range(200):
        action = networks.policy(obs)
        action = action.detach()[0].numpy()
        obs, reward, done, info = env.step(action)
        obs = torch.from_numpy(np.expand_dims(obs, axis=0).astype("float32"))
        x.append(env.veh_full_state[-1])
        path_y = env.vehicle_dynamics.path.compute_path_y(env.veh_full_state[-1])
        y_ref.append(path_y)
        y.append(env.veh_full_state[2])

    plt.plot(x, y)
    plt.plot(x, y_ref, color='red')

    plt.show()
=======

def scale_obs(obs):
    obs_scale = [1., 2., 1., 2.4]
    v_ys, rs, delta_ys, delta_phis = obs[:, 0], obs[:, 1], obs[:, 2], obs[:, 3]
    lists_to_stack = [v_ys * obs_scale[0], rs * obs_scale[1],
                      delta_ys * obs_scale[2], delta_phis * obs_scale[3]]
    return torch.stack(lists_to_stack, 1)
>>>>>>> b67f186b
<|MERGE_RESOLUTION|>--- conflicted
+++ resolved
@@ -7,18 +7,16 @@
 #  Update Date: 2021-05-55, Congsheng Zhang: create environment
 
 
-from gym import spaces
 import gym
 from gym.utils import seeding
-<<<<<<< HEAD
 from gops.env.pyth_veh2dofconti_model import Veh2dofcontiModel
-from gym.wrappers.time_limit import TimeLimit
-from typing import Callable, Dict, List
-=======
-from gops.env.pyth_veh2dofconti_model import VehicleDynamics, Veh2dofcontiModel
->>>>>>> b67f186b
 import numpy as np
 import torch
+import matplotlib.pyplot as plt
+import argparse
+from gops.utils.init_args import init_args
+import sys
+import os
 
 
 class VehicleDynamics(object):
@@ -58,16 +56,6 @@
                       delta_phi + tau * r
                       ]
         return torch.stack(next_state, 0)
-
-    # def _get_obs(self, veh_states):
-    #     v_ys, rs, delta_ys, delta_phis = veh_states[:, 0], veh_states[:, 1], veh_states[:, 2], veh_states[:, 3]
-    #     lists_to_stack = [v_ys, rs, delta_ys, delta_phis]
-    #     return torch.stack(lists_to_stack, 1)
-    #
-    # def _get_state(self, obses):
-    #     v_ys, rs, delta_ys, delta_phis = obses[:, 0], obses[:, 1], obses[:, 2], obses[:, 3]
-    #     lists_to_stack = [v_ys, rs, delta_ys, delta_phis]
-    #     return torch.stack(lists_to_stack, 1)
 
     def prediction(self, x_1, u_1, frequency):
         x_next = self.f_xu(x_1, u_1, 1 / frequency)
@@ -262,13 +250,14 @@
     """
     return SimuVeh2dofconti(**kwargs)
 
-<<<<<<< HEAD
+
 def unscale_obs(obs):
     obs_scale = [1., 2., 1., 2.4]
     v_ys, rs, delta_ys, delta_phis = obs[:, 0], obs[:, 1], obs[:, 2], obs[:, 3]
     lists_to_stack = [v_ys / obs_scale[0], rs / obs_scale[1],
                       delta_ys / obs_scale[2], delta_phis / obs_scale[3]]
     return torch.stack(lists_to_stack, 1)
+
 
 if __name__=="__main__":
     sys.path.append(r"G:\项目文档\gops开发相关\gops\gops\algorithm")
@@ -384,13 +373,4 @@
     plt.plot(x, y)
     plt.plot(x, y_ref, color='red')
 
-    plt.show()
-=======
-
-def scale_obs(obs):
-    obs_scale = [1., 2., 1., 2.4]
-    v_ys, rs, delta_ys, delta_phis = obs[:, 0], obs[:, 1], obs[:, 2], obs[:, 3]
-    lists_to_stack = [v_ys * obs_scale[0], rs * obs_scale[1],
-                      delta_ys * obs_scale[2], delta_phis * obs_scale[3]]
-    return torch.stack(lists_to_stack, 1)
->>>>>>> b67f186b
+    plt.show()