--- conflicted
+++ resolved
@@ -38,15 +38,9 @@
         # define your custom parameters here
 
         self.dynamics = Dynamics()
-<<<<<<< HEAD
-        self.tau = 0.002
-        self.discrete_num = 1
-        self.max_episode_steps = 5000
-=======
         self.tau = 0.01
         self.discrete_num = 5
         self.max_episode_steps = 1000
->>>>>>> 932bc2c9
         # define observation space here
         hb_observation = [np.inf, np.inf, np.inf, np.inf, np.inf, np.inf]
         self.observation_space = spaces.Box(
@@ -79,15 +73,9 @@
         act_batch = torch.as_tensor(action, dtype=torch.float32).reshape(1, -1)
         next_obs_batch = obs_batch
         for _ in range(self.discrete_num):
-<<<<<<< HEAD
-            next_obs_batch = self.dynamics.f_xu(obs_batch, act_batch, self.tau / self.discrete_num)
-            obs_batch = next_obs_batch
-        reward = self.dynamics.compute_rewards(next_obs_batch)
-=======
             next_obs_batch = self.dynamics.f_xu(obs_batch, 500*act_batch, self.tau / self.discrete_num)
             obs_batch = next_obs_batch
         reward = self.dynamics.compute_rewards(next_obs_batch,act_batch)
->>>>>>> 932bc2c9
         done = self.dynamics.get_done(next_obs_batch)
         info = {}
 
