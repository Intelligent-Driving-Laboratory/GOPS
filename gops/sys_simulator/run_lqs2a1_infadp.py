from sys_run import PolicyRuner

runer = PolicyRuner(
    log_policy_dir_list=["../../results/INFADP/s2a1"]*2,
    trained_policy_iteration_list=['10000', '9000'],
    is_init_info=True,
<<<<<<< HEAD
    init_info={"init_state":[0.5, 0.1]},
=======
    init_info={"init_state":[0.5, -0.5]},
>>>>>>> 4395fb75
    save_render=False,
    legend_list=['INFADP-10000', 'INFADP-9000'],
    use_opt=True)

runer.run()<|MERGE_RESOLUTION|>--- conflicted
+++ resolved
@@ -4,11 +4,7 @@
     log_policy_dir_list=["../../results/INFADP/s2a1"]*2,
     trained_policy_iteration_list=['10000', '9000'],
     is_init_info=True,
-<<<<<<< HEAD
-    init_info={"init_state":[0.5, 0.1]},
-=======
     init_info={"init_state":[0.5, -0.5]},
->>>>>>> 4395fb75
     save_render=False,
     legend_list=['INFADP-10000', 'INFADP-9000'],
     use_opt=True)
