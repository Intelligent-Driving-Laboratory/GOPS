--- conflicted
+++ resolved
@@ -454,13 +454,8 @@
                     state_error = {}
                     error_list = []
                     for q in range(100):
-<<<<<<< HEAD
-                        error = np.abs(self.error_dict["policy_{}".format(i)]["next_obs"][q, o] - self.error_dict["opt"]["next_obs"][q, o]) \
-                                / (np.max(self.error_dict["opt"]["next_obs"][:, o]) - np.min(self.error_dict["opt"]["next_obs"][:, o]))
-=======
                         error = np.abs(self.error_dict["policy_{}".format(i)]["next_state"][q, o] - self.error_dict["opt"]["next_state"][q, o]) \
                                 / (np.max(self.error_dict["opt"]["next_state"][:, o]) - np.min(self.error_dict["opt"]["next_state"][:, o]))
->>>>>>> b7993679
                         error_list.append(error)
                     state_error["Max_error"] = '{:.2f}%'.format(max(error_list)*100)
                     state_error["Mean_error"] = '{:.2f}%'.format(sum(error_list) / len(error_list)*100)
